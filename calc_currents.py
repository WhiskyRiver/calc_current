--- conflicted
+++ resolved
@@ -64,11 +64,7 @@
 ef = ef * eV2au # If ef has been set to a custom value.
 estart, eend = [-6 * eV2au, 6 * eV2au]
 es = 1e-2 * eV2au
-<<<<<<< HEAD
 energy_grid = np.arange(estart, eend, es)
-=======
-correction = False
->>>>>>> 77ee60da
 
 basis_full = {'H': 'sz',
               'C': basis,
