--- conflicted
+++ resolved
@@ -9,21 +9,10 @@
 from ase.io import read
 from ase.io import write
 from ase.dft.kpoints import monkhorst_pack
-<<<<<<< HEAD
 from gpaw import GPAW
 from gpaw import FermiDirac
 from gpaw.lcao.tools import dump_hamiltonian_parallel
 from gpaw.lcao.tools import get_bfi
-=======
-from ase.io import write as ase
-
-from gpaw import GPAW, FermiDirac
-from gpaw import setup_paths
-from gpaw.lcao.tools import get_lcao_hamiltonian, get_lead_lcao_hamiltonian
-from gpaw.lcao.tools import dump_hamiltonian_parallel, get_bfi2
-
->>>>>>> 77ee60da
-
 import pickle
 from tqdm import tqdm
 
